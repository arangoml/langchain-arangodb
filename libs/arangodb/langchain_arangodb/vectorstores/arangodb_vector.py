from __future__ import annotations

from enum import Enum
from typing import Any, Callable, Iterable, List, Optional, Sequence, Tuple, Type, Union

import farmhash
import numpy as np
from arango.aql import Cursor
from arango.database import StandardDatabase
from arango.exceptions import ArangoServerError
from langchain_core.documents import Document
from langchain_core.embeddings import Embeddings
from langchain_core.vectorstores import VectorStore
from langchain_core.vectorstores.utils import maximal_marginal_relevance
from packaging import version

from langchain_arangodb.vectorstores.utils import DistanceStrategy

DEFAULT_DISTANCE_STRATEGY = DistanceStrategy.COSINE
DISTANCE_MAPPING = {
    DistanceStrategy.EUCLIDEAN_DISTANCE: "l2",
    DistanceStrategy.COSINE: "cosine",
}


class SearchType(str, Enum):
    """Enumerator of the Distance strategies."""

    VECTOR = "vector"
    # HYBRID = "hybrid" # TODO


DEFAULT_SEARCH_TYPE = SearchType.VECTOR


class ArangoVector(VectorStore):
    """ArangoDB vector index.

        To use this, you should have the `python-arango` python package installed.

        Args:
            embedding: Any embedding function implementing
                `langchain.embeddings.base.Embeddings` interface.
            embedding_dimension: The dimension of the to-be-inserted embedding vectors.
            database: The python-arango database instance.
            collection_name: The name of the collection to use. (default: "documents")
            search_type: The type of search to be performed, currently only 'vector'
                is supported.
            embedding_field: The field name storing the embedding vector.
                (default: "embedding")
            text_field: The field name storing the text. (default: "text")
            index_name: The name of the vector index to use. (default: "vector_index")
            distance_strategy: The distance strategy to use. (default: "COSINE")
            num_centroids: The number of centroids for the vector index. (default: 1)
            relevance_score_fn: A function to normalize the relevance score.
                If not provided, the default normalization function for
                the distance strategy will be used.

        Example:
            .. code-block:: python

                from arango import ArangoClient
                from langchain_community.embeddings.openai import OpenAIEmbeddings
                from langchain_community.vectorstores.arangodb_vector import (
                    ArangoVector
                )

                db = ArangoClient("http://localhost:8529").db(
                    "test",
                    username="root",
                    password="openSesame"
    )

                embedding = OpenAIEmbeddings(
                    model="text-embedding-3-small",
                    dimensions=dimension
                )

                vector_store = ArangoVector.from_texts(
                    texts=["hello world", "hello langchain", "hello arangodb"],
                    embedding=embedding,
                    database=db,
                    collection_name="Documents"
                )

                print(vector_store.similarity_search("arangodb", k=1))
    """

    def __init__(
        self,
        embedding: Embeddings,
        embedding_dimension: int,
        database: StandardDatabase,
        collection_name: str = "documents",
        search_type: SearchType = DEFAULT_SEARCH_TYPE,
        embedding_field: str = "embedding",
        text_field: str = "text",
        index_name: str = "vector_index",
        distance_strategy: DistanceStrategy = DEFAULT_DISTANCE_STRATEGY,
        num_centroids: int = 1,
        relevance_score_fn: Optional[Callable[[float], float]] = None,
    ):
        if search_type not in [SearchType.VECTOR]:
            raise ValueError("search_type must be 'vector'")

        if distance_strategy not in [
            DistanceStrategy.COSINE,
            DistanceStrategy.EUCLIDEAN_DISTANCE,
        ]:
            m = "distance_strategy must be 'COSINE' or 'EUCLIDEAN_DISTANCE'"
            raise ValueError(m)

        self.embedding = embedding
        self.embedding_dimension = int(embedding_dimension)
        self.db = database
        self.async_db = self.db.begin_async_execution(return_result=False)
        self.search_type = search_type
        self.collection_name = collection_name
        self.embedding_field = embedding_field
        self.text_field = text_field
        self.index_name = index_name
        self._distance_strategy = distance_strategy
        self.num_centroids = num_centroids
        self.override_relevance_score_fn = relevance_score_fn

        if not self.db.has_collection(collection_name):
            self.db.create_collection(collection_name)

        self.collection = self.db.collection(self.collection_name)

    @property
    def embeddings(self) -> Embeddings:
        return self.embedding

    def retrieve_vector_index(self) -> Union[dict[str, Any], None]:
        """Retrieve the vector index from the collection."""
        indexes = self.collection.indexes()  # type: ignore
        for index in indexes:  # type: ignore
            if index["name"] == self.index_name:
                return index

        return None

    def create_vector_index(self) -> None:
        """Create the vector index on the collection."""
        self.collection.add_index(  # type: ignore
            {
                "name": self.index_name,
                "type": "vector",
                "fields": [self.embedding_field],
                "params": {
                    "metric": DISTANCE_MAPPING[self._distance_strategy],
                    "dimension": self.embedding_dimension,
                    "nLists": self.num_centroids,
                },
            }
        )

    def delete_vector_index(self) -> None:
        """Delete the vector index from the collection."""
        index = self.retrieve_vector_index()

        if index is not None:
            self.collection.delete_index(index["id"])

    def add_embeddings(
        self,
        texts: Iterable[str],
        embeddings: List[List[float]],
        metadatas: Optional[List[dict]] = None,
        ids: Optional[List[str]] = None,
        batch_size: int = 500,
        use_async_db: bool = False,
        insert_text: bool = True,
        **kwargs: Any,
    ) -> List[str]:
        """Add embeddings to the vectorstore."""
        texts = list(texts)

        if ids is None:
            ids = [str(farmhash.Fingerprint64(text.encode("utf-8"))) for text in texts]  # type: ignore

        if not metadatas:
            metadatas = [{} for _ in texts]

        if len(ids) != len(texts) != len(embeddings) != len(metadatas):
            m = "Length of ids, texts, embeddings and metadatas must be the same."
            raise ValueError(m)

        db = self.async_db if use_async_db else self.db
        collection = db.collection(self.collection_name)

        data = []
        for _key, text, embedding, metadata in zip(ids, texts, embeddings, metadatas):
            doc = {
                **metadata,
                "_key": _key,
                self.embedding_field: embedding,
            }

            if insert_text:
                doc[self.text_field] = text

            data.append(doc)

            if len(data) == batch_size:
                collection.import_bulk(data, on_duplicate="update", **kwargs)
                data = []

        collection.import_bulk(data, on_duplicate="update", **kwargs)

        return ids

    def add_texts(
        self,
        texts: Iterable[str],
        metadatas: Optional[List[dict]] = None,
        ids: Optional[List[str]] = None,
        **kwargs: Any,
    ) -> List[str]:
        """Add texts to the vectorstore.

        Args:
            texts: Iterable of strings to add to the vectorstore.
            metadatas: Optional list of metadatas associated with the texts.
            ids: Optional list of ids to associate with the texts.

        Returns:
            List of ids from adding the texts into the vectorstore.
        """
        embeddings = self.embedding.embed_documents(list(texts))

        return self.add_embeddings(
            texts=texts, embeddings=embeddings, metadatas=metadatas, ids=ids, **kwargs
        )

    def similarity_search(
        self,
        query: str,
        k: int = 4,
        return_fields: set[str] = set(),
        use_approx: bool = True,
        embedding: Optional[List[float]] = None,
        **kwargs: Any,
    ) -> List[Document]:
        """Run similarity search with ArangoDB.

        Args:
            query (str): Query text to search for.
            k (int): Number of results to return. Defaults to 4.
            return_fields: Fields to return in the result. For example,
                {"foo", "bar"} will return the "foo" and "bar" fields of the document,
                in addition to the _key & text field. Defaults to an empty set.
            use_approx: Whether to use approximate search. Defaults to True. If False,
                exact search will be used.
            embedding: Optional embedding to use for the query. If not provided,
                the query will be embedded using the embedding function provided
                in the constructor.

        Returns:
            List of Documents most similar to the query.
        """
        embedding = embedding or self.embedding.embed_query(query)
        return self.similarity_search_by_vector(
            embedding=embedding,
            k=k,
            return_fields=return_fields,
            use_approx=use_approx,
        )

    def similarity_search_by_vector(
        self,
        embedding: List[float],
        k: int = 4,
        return_fields: set[str] = set(),
        use_approx: bool = True,
        **kwargs: Any,
    ) -> List[Document]:
        """Return docs most similar to embedding vector.

        Args:
            embedding: Embedding to look up documents similar to.
            k: Number of Documents to return. Defaults to 4.
            return_fields: Fields to return in the result. For example,
                {"foo", "bar"} will return the "foo" and "bar" fields of the document,
                in addition to the _key & text field. Defaults to an empty set.
            use_approx: Whether to use approximate search. Defaults to True. If False,
                exact search will be used.

        Returns:
            List of Documents most similar to the query vector.
        """
        docs_and_scores = self.similarity_search_by_vector_with_score(
            embedding=embedding,
            k=k,
            return_fields=return_fields,
            use_approx=use_approx,
            **kwargs,
        )

        return [doc for doc, _ in docs_and_scores]

    def similarity_search_with_score(
        self,
        query: str,
        k: int = 4,
        return_fields: set[str] = set(),
        use_approx: bool = True,
        embedding: Optional[List[float]] = None,
        **kwargs: Any,
    ) -> List[Tuple[Document, float]]:
        """Return docs most similar to query.

        Args:
            query: Text to look up documents similar to.
            k: Number of Documents to return. Defaults to 4.
            return_fields: Fields to return in the result. For example,
                {"foo", "bar"} will return the "foo" and "bar" fields of the document,
                in addition to the _key & text field. Defaults to an empty set.
            use_approx: Whether to use approximate search. Defaults to True. If False,
                exact search will be used.
            embedding: Optional embedding to use for the query. If not provided,
                the query will be embedded using the embedding function provided
                in the constructor.

        Returns:
            List of Documents most similar to the query and score for each
        """
        embedding = embedding or self.embedding.embed_query(query)
        result = self.similarity_search_by_vector_with_score(
            embedding=embedding,
            k=k,
            query=query,
            return_fields=return_fields,
            use_approx=use_approx,
            **kwargs,
        )
        return result

    def similarity_search_by_vector_with_score(
        self,
        embedding: List[float],
        k: int = 4,
        return_fields: set[str] = set(),
        use_approx: bool = True,
        **kwargs: Any,
    ) -> List[Tuple[Document, float]]:
        """Return docs most similar to embedding vector.

        Args:
            embedding: Embedding to look up documents similar to.
            k: Number of Documents to return. Defaults to 4.
            return_fields: Fields to return in the result. For example,
                {"foo", "bar"} will return the "foo" and "bar" fields of the document,
                in addition to the _key & text field. Defaults to an empty set. To
                return all fields, use return_all_fields=True.
            use_approx: Whether to use approximate search. Defaults to True. If False,
                exact search will be used.
        Returns:
            List of Documents most similar to the query vector.
        """
        if self._distance_strategy == DistanceStrategy.COSINE:
            score_func = "APPROX_NEAR_COSINE" if use_approx else "COSINE_SIMILARITY"
            sort_order = "DESC"
        elif self._distance_strategy == DistanceStrategy.EUCLIDEAN_DISTANCE:
            score_func = "APPROX_NEAR_L2" if use_approx else "L2_DISTANCE"
            sort_order = "ASC"
        else:
            raise ValueError(f"Unsupported metric: {self._distance_strategy}")

        if use_approx:
            if version.parse(self.db.version()) < version.parse("3.12.4"):  # type: ignore
                m = "Approximate Nearest Neighbor search requires ArangoDB >= 3.12.4."
                raise ValueError(m)

            if not self.retrieve_vector_index():
                self.create_vector_index()

        return_fields.update({"_key", self.text_field})
        return_fields_list = list(return_fields)

        aql = f"""
            FOR doc IN @@collection
                LET score = {score_func}(doc.{self.embedding_field}, @query_embedding)
                SORT score {sort_order}
                LIMIT {k}
                LET data = KEEP(doc, {return_fields_list})
                RETURN {{data, score}}
        """

        bind_vars = {
            "@collection": self.collection_name,
            "query_embedding": embedding,
        }

        cursor = self.db.aql.execute(aql, bind_vars=bind_vars)  # type: ignore

        score: float
        data: dict[str, Any]
        result: dict[str, Any]
        results = []

        for result in cursor:  # type: ignore
            data, score = result["data"], result["score"]

            _key = data.pop("_key")
            page_content = data.pop(self.text_field)

            doc = Document(page_content=page_content, id=_key, metadata=data)
            results.append((doc, score))

        return results

    def delete(self, ids: Optional[List[str]] = None, **kwargs: Any) -> Optional[bool]:
        """Delete by vector ID or other criteria.

        Args:
            ids: List of ids to delete.
            **kwargs: Other keyword arguments that can be used to delete vectors.

        Returns:
            Optional[bool]: True if deletion is successful,
                None if no ids are provided, or raises an exception if an error occurs.
        """
        if not ids:
            return None

        for result in self.collection.delete_many(ids, **kwargs):  # type: ignore
            if isinstance(result, ArangoServerError):
                raise result

        return True

    def get_by_ids(self, ids: Sequence[str], /) -> list[Document]:
        """Get documents by their IDs.

        Args:
            ids: List of ids to get.

        Returns:
            List of Documents with the given ids.
        """
        docs = []
        doc: dict[str, Any]

        for doc in self.collection.get_many(ids):  # type: ignore
            _key = doc.pop("_key")
            page_content = doc.pop(self.text_field)

            docs.append(Document(page_content=page_content, id=_key, metadata=doc))

        return docs

    def max_marginal_relevance_search(
        self,
        query: str,
        k: int = 4,
        fetch_k: int = 20,
        lambda_mult: float = 0.5,
        return_fields: set[str] = set(),
        use_approx: bool = True,
        embedding: Optional[List[float]] = None,
        **kwargs: Any,
    ) -> List[Document]:
        """Return docs selected using the maximal marginal relevance.

        Maximal marginal relevance optimizes for similarity to query AND diversity
        among selected documents.

        Args:
            query: search query text.
            k: Number of Documents to return. Defaults to 4.
            fetch_k: Number of Documents to fetch to pass to MMR algorithm.
            lambda_mult: Number between 0 and 1 that determines the degree
                        of diversity among the results with 0 corresponding
                        to maximum diversity and 1 to minimum diversity.
                        Defaults to 0.5.
            return_fields: Fields to return in the result. For example,
                {"foo", "bar"} will return the "foo" and "bar" fields of the document,
                in addition to the _key & text field. Defaults to an empty set.
            use_approx: Whether to use approximate search. Defaults to True. If False,
                exact search will be used.
            embedding: Optional embedding to use for the query. If not provided,
                the query will be embedded using the embedding function provided
                in the constructor.

        Returns:
            List of Documents selected by maximal marginal relevance.
        """
        return_fields.add(self.embedding_field)

        # Embed the query
        query_embedding = embedding or self.embedding.embed_query(query)

        # Fetch the initial documents
        docs_with_scores = self.similarity_search_by_vector_with_score(
            embedding=query_embedding,
            k=fetch_k,
            return_fields=return_fields,
            use_approx=use_approx,
            **kwargs,
        )

        # Get the embeddings for the fetched documents
        embeddings = [doc.metadata[self.embedding_field] for doc, _ in docs_with_scores]

        # Select documents using maximal marginal relevance
        selected_indices = maximal_marginal_relevance(
            np.array(query_embedding), embeddings, lambda_mult=lambda_mult, k=k
        )

        selected_docs = [docs_with_scores[i][0] for i in selected_indices]

        return selected_docs

    def _select_relevance_score_fn(self) -> Callable[[float], float]:
        if self.override_relevance_score_fn is not None:
            return self.override_relevance_score_fn

        # Default strategy is to rely on distance strategy provided
        # in vectorstore constructor
        if self._distance_strategy in [
            DistanceStrategy.COSINE,
            DistanceStrategy.EUCLIDEAN_DISTANCE,
        ]:
            return lambda x: x
        else:
            raise ValueError(
                "No supported normalization function"
                f" for distance_strategy of {self._distance_strategy}."
                "Consider providing relevance_score_fn to ArangoVector constructor."
            )

    @classmethod
    def from_texts(
        cls: Type[ArangoVector],
        texts: List[str],
        embedding: Embeddings,
        metadatas: Optional[List[dict]] = None,
        database: Optional[StandardDatabase] = None,
        collection_name: str = "documents",
        search_type: SearchType = DEFAULT_SEARCH_TYPE,
        embedding_field: str = "embedding",
        text_field: str = "text",
        index_name: str = "vector_index",
        distance_strategy: DistanceStrategy = DEFAULT_DISTANCE_STRATEGY,
        num_centroids: int = 1,
        ids: Optional[List[str]] = None,
        overwrite_index: bool = False,
        insert_text: bool = True,
        **kwargs: Any,
    ) -> ArangoVector:
        """
        Return ArangoDBVector initialized from texts, embeddings and a database.
        """
        if not database:
            raise ValueError("Database must be provided.")

        embeddings = embedding.embed_documents(list(texts))

        embedding_dimension = len(embeddings[0])

        store = cls(
            embedding,
            embedding_dimension=embedding_dimension,
            database=database,
            collection_name=collection_name,
            search_type=search_type,
            embedding_field=embedding_field,
            text_field=text_field,
            index_name=index_name,
            distance_strategy=distance_strategy,
            num_centroids=num_centroids,
            **kwargs,
        )

        if overwrite_index:
<<<<<<< HEAD
            store.delete_vector_index()  
            
        store.add_embeddings(texts, embeddings, metadatas=metadatas, ids=ids, **kwargs)
=======
            store.delete_vector_index()

        store.add_embeddings(
            texts, embeddings, metadatas=metadatas, ids=ids, insert_text=insert_text
        )
>>>>>>> b361cd27

        return store

    @classmethod
    def from_existing_collection(
        cls: Type[ArangoVector],
        collection_name: str,
        text_properties_to_embed: List[str],
        embedding: Embeddings,
        database: StandardDatabase,
        embedding_field: str = "embedding",
        text_field: str = "text",
        batch_size: int = 1000,
        aql_return_text_query: str = "",
        insert_text: bool = False,
        skip_existing_embeddings: bool = False,
        **kwargs: Any,
    ) -> ArangoVector:
        """
        Return ArangoDBVector initialized from existing collection.

        Args:
            collection_name: Name of the collection to use.
            text_properties_to_embed: List of properties to embed.
            embedding: Embedding function to use.
            database: Database to use.
            embedding_field: Field name to store the embedding.
            text_field: Field name to store the text.
            batch_size: Read batch size.
            aql_return_text_query: Custom AQL query to return the content of
                the text properties.
            insert_text: Whether to insert the new text (i.e concatenated text
                properties) into the collection.
            skip_existing_embeddings: Whether to skip documents with existing
                embeddings.
            **kwargs: Additional keyword arguments passed to the ArangoVector
                constructor.

        Returns:
            ArangoDBVector initialized from existing collection.
        """
        if not text_properties_to_embed:
            m = "Parameter `text_properties_to_embed` must not be an empty list"
            raise ValueError(m)

        if text_field in text_properties_to_embed:
            m = "Parameter `text_field` must not be in `text_properties_to_embed`"
            raise ValueError(m)

        if not aql_return_text_query:
            aql_return_text_query = "RETURN doc[p]"

        filter_clause = ""
        if skip_existing_embeddings:
            filter_clause = f"FILTER doc.{embedding_field} == null"

        query = f"""
            FOR doc IN @@collection
                {filter_clause}

                LET texts = (
                    FOR p IN @properties
                        FILTER doc[p] != null
                        {aql_return_text_query}
                )

                RETURN {{
                    key: doc._key,
                    text: CONCAT_SEPARATOR(" ", texts),
                }}
        """

        bind_vars = {
            "@collection": collection_name,
            "properties": text_properties_to_embed,
        }

        cursor: Cursor = database.aql.execute(
            query,
            bind_vars=bind_vars,  # type: ignore
            batch_size=batch_size,
            stream=True,
        )

        store: ArangoVector | None = None

        while not cursor.empty():
            batch = cursor.batch()
            batch_list = list(batch)  # type: ignore

            texts = [doc["text"] for doc in batch_list]
            ids = [doc["key"] for doc in batch_list]

            store = cls.from_texts(
                texts=texts,
                embedding=embedding,
                database=database,
                collection_name=collection_name,
                embedding_field=embedding_field,
                text_field=text_field,
                ids=ids,
                insert_text=insert_text,
                **kwargs,
            )

            batch.clear()  # type: ignore

            if cursor.has_more():
                cursor.fetch()

        if store is None:
            raise ValueError(f"No documents found in collection in {collection_name}")

        return store<|MERGE_RESOLUTION|>--- conflicted
+++ resolved
@@ -575,17 +575,11 @@
         )
 
         if overwrite_index:
-<<<<<<< HEAD
-            store.delete_vector_index()  
-            
-        store.add_embeddings(texts, embeddings, metadatas=metadatas, ids=ids, **kwargs)
-=======
             store.delete_vector_index()
 
         store.add_embeddings(
             texts, embeddings, metadatas=metadatas, ids=ids, insert_text=insert_text
         )
->>>>>>> b361cd27
 
         return store
 
