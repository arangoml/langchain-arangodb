--- conflicted
+++ resolved
@@ -1,21 +1,18 @@
 import json
 import os
 import pprint
-<<<<<<< HEAD
+
 import urllib.parse
-=======
->>>>>>> 16b3fca5
+
 from collections import defaultdict
 from unittest.mock import MagicMock
 
 import pytest
 from arango import ArangoClient
 from arango.database import StandardDatabase
-<<<<<<< HEAD
+
 from arango.exceptions import ArangoClientError, ArangoServerError
-=======
-from arango.exceptions import ArangoServerError
->>>>>>> 16b3fca5
+
 from langchain_core.documents import Document
 
 from langchain_arangodb.graphs.arangodb_graph import ArangoGraph, get_arangodb_client
@@ -149,7 +146,7 @@
 
 
 @pytest.mark.usefixtures("clear_arangodb_database")
-<<<<<<< HEAD
+
 def test_arangodb_query_timeout(db: StandardDatabase) -> None:
     long_running_query = "FOR i IN 1..10000000 FILTER i == 0 RETURN i"
 
@@ -169,8 +166,6 @@
 
 
 @pytest.mark.usefixtures("clear_arangodb_database")
-=======
->>>>>>> 16b3fca5
 def test_arangodb_sanitize_values(db: StandardDatabase) -> None:
     """Test that large lists are appropriately handled in the results."""
     # Insert a document with a large list
@@ -302,28 +297,6 @@
     assert rels == expected_rels
 
 
-<<<<<<< HEAD
-# @pytest.mark.usefixtures("clear_arangodb_database")
-# def test_invalid_url() -> None:
-#     """Test initializing with an invalid URL raises ArangoClientError."""
-#     # Original URL
-#     original_url = "http://localhost:8529"
-#     parsed_url = urllib.parse.urlparse(original_url)
-#     # Increment the port number by 1 and wrap around if necessary
-#     original_port = parsed_url.port or 8529
-#     new_port = (original_port + 1) % 65535 or 1
-#     # Reconstruct the netloc (hostname:port)
-#     new_netloc = f"{parsed_url.hostname}:{new_port}"
-#     # Rebuild the URL with the new netloc
-#     new_url = parsed_url._replace(netloc=new_netloc).geturl()
-
-#     client = ArangoClient(hosts=new_url)
-
-#     with pytest.raises(ArangoClientError) as exc_info:
-#         # Attempt to connect with invalid URL
-#         client.db("_system", username="root", password="passwd", verify=True)
-
-#     assert "bad connection" in str(exc_info.value)
 
 
 @pytest.mark.usefixtures("clear_arangodb_database")
@@ -349,8 +322,6 @@
     assert "bad connection" in str(exc_info.value)
 
 
-=======
->>>>>>> 16b3fca5
 @pytest.mark.usefixtures("clear_arangodb_database")
 def test_invalid_credentials() -> None:
     """Test initializing with invalid credentials raises ArangoServerError."""
@@ -1178,12 +1149,9 @@
     all_relationship_edges = relationship_edge_calls[0]
     pprint.pprint(all_relationship_edges)
 
-<<<<<<< HEAD
-    assert any(        
-=======
+
     assert any(
->>>>>>> 16b3fca5
-        "embedding" in e for e in all_relationship_edges
+       "embedding" in e for e in all_relationship_edges
     ), "Expected embedding in relationship"  # noqa: E501
     assert any(
         "source_id" in e for e in all_relationship_edges
